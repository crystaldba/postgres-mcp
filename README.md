--- conflicted
+++ resolved
@@ -26,18 +26,14 @@
 
 **Postgres MCP Pro** is an open source Model Context Protocol (MCP) server built to support you and your AI agents throughout the **entire development process**—from initial coding, through testing and deployment, and to production tuning and maintenance.
 
-<<<<<<< HEAD
-Postgres Pro does much more than wrap a database connection. 
-=======
 Postgres MCP Pro does much more than wrap a database connection.
->>>>>>> 94a1b9c8
 
 Features include:
 
 - **🔍 Database Health** - monitor index health, connection utilization, buffer cache, vacuum health, trasaction id wraparound, invalid constraints, and more.
 - **⚡ Index Tuning** - explore thousands of possible indexes to find the best solution for your workload, using algorithms similar to those found in commercial databases.
 - **🤖 Query Plans** - validate and test performance impacts by checking explain plans and simulating the impact of hypothetical indexes.
-- **📊 Schema Intelligence** - context-aware SQL generation based on detailed understanding of the schema including tables, views, indexes and sequences. 
+- **📊 Schema Intelligence** - context-aware SQL generation based on detailed understanding of the schema including tables, views, indexes and sequences.
 - **🛡️ Safe SQL Execution** - configurable access control, including support for read-only mode and safe SQL parsing, making it usable for both development and production.
 
 Postgres MCP Pro supports both the [Standard Input/Output (stdio)](https://modelcontextprotocol.io/docs/concepts/transports#standard-input%2Foutput-stdio) and [Server-Sent Events (SSE)](https://modelcontextprotocol.io/docs/concepts/transports#server-sent-events-sse) transports, for flexibility in different environments.
@@ -47,24 +43,13 @@
 ## Demo
 
 *From Unusable to Lightning Fast*
-<<<<<<< HEAD
 - **Challenge:** We generated a movie app using an AI assistant, but the SQLAlchemy ORM code ran painfully slow
-- **Solution:** Using Postgres Pro with Cursor, we fixed the performance issues in minutes
+- **Solution:** Using Postgres MCP Pro with Cursor, we fixed the performance issues in minutes
 
 What we did:
 - 🚀 Fixed performance - including ORM queries, indexing, and caching
 - 🛠️ Fixed a broken page - by prompting the agent to explore the data, fix queries, and add related content.
 - 🧠 Improved the top-rated movies - by letting the agent explore the data and fix an ORM query
-=======
-
-- **Challenge:** We generated a movie app using an AI assistant, but the SQLAlchemy ORM code ran painfully slowly
-- **Solution:** Using Postgres MCP Pro with Cursor, we fixed the performance issues in minutes
-
-**We used the Cursor AI agent and Postgres MCP Pro to:**
-- 🚀 Fix performance - including ORM queries, indexing, and caching
-- 🛠️ Fix bugs that require connecting data to code
-- 🧠 Add new features from single prompts
->>>>>>> 94a1b9c8
 
 See the video below or read the [play-by-play](examples/movie-app.md).
 
