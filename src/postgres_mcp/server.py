import asyncio
import sys
import signal
import logging
import argparse
from enum import Enum
from typing import Any, List, Union

from mcp.server.fastmcp import FastMCP
import mcp.types as types
from pydantic import AnyUrl, Field
import psycopg
from .dta.sql_driver import DbConnPool, obfuscate_password, SqlDriver

from .dta.dta_tools import DTATool
from .dta.safe_sql import SafeSqlDriver
from .database_health.database_health import DatabaseHealthTool, HealthType
from .dta.dta_calc import MAX_NUM_DTA_QUERIES_LIMIT

mcp = FastMCP("postgres-mcp")

# Constants
PG_STAT_STATEMENTS = "pg_stat_statements"
HYPOPG_EXTENSION = "hypopg"

ResponseType = List[types.TextContent | types.ImageContent | types.EmbeddedResource]

logger = logging.getLogger(__name__)


class AccessMode(str, Enum):
    """SQL access modes for the server."""

    UNRESTRICTED = "unrestricted"  # Unrestricted access
    RESTRICTED = "restricted"  # Read-only with safety features


# Global variables
db_connection = DbConnPool()
current_access_mode = AccessMode.UNRESTRICTED


async def get_sql_driver() -> Union[SqlDriver, SafeSqlDriver]:
    """Get the appropriate SQL driver based on the current access mode."""
    base_driver = SqlDriver(conn=db_connection)

    if current_access_mode == AccessMode.RESTRICTED:
        logger.debug("Using SafeSqlDriver with restrictions (RESTRICTED mode)")
        return SafeSqlDriver(sql_driver=base_driver, timeout=30)  # 30 second timeout
    else:
        logger.debug("Using unrestricted SqlDriver (UNRESTRICTED mode)")
        return base_driver


def format_text_response(text: Any) -> ResponseType:
    """Format a text response."""
    return [types.TextContent(type="text", text=str(text))]


def format_error_response(error: str) -> ResponseType:
    """Format an error response."""
    return format_text_response(f"Error: {error}")


@mcp.resource(
    name="list_resources",
    uri="postgres-mcp://resources",
    description="List available resources, such as database tables and extensions",
)
async def list_resources() -> list[types.Resource]:
    """List available database tables as resources."""
    try:
        sql_driver = await get_sql_driver()
        rows = await sql_driver.execute_query(
            "SELECT table_name FROM information_schema.tables WHERE table_schema = 'public'"
        )
        tables = [row.cells["table_name"] for row in rows] if rows else []

        base_url = "postgres-mcp://"

        resources = [
            types.Resource(
                uri=AnyUrl(f"{base_url}/{table}/schema"),
                name=f'"{table}" database schema',
                description=f"Schema for table {table}",
                mimeType="application/json",
            )
            for table in tables
        ]

        extensions_uri = AnyUrl(f"{base_url}/extensions")
        resources.append(
            types.Resource(
                uri=extensions_uri,
                name="Installed PostgreSQL Extensions",
                description="List of installed PostgreSQL extensions in the current database.",
                mimeType="application/json",
            )
        )

        return resources
    except Exception as e:
        logger.error(f"Error listing resources: {e}")
        raise


@mcp.resource(
    name="list_extensions",
    uri="postgres-mcp://extensions",
    description="List available and installed extensions",
)
async def extensions_resource() -> str:
    """Get information about installed PostgreSQL extensions."""
    try:
        sql_driver = await get_sql_driver()
        rows = await sql_driver.execute_query(
            """
            SELECT
                pae.name AS extname,
                CASE WHEN pe.extversion IS NOT NULL THEN true ELSE false END AS installed,
                pe.extversion AS installed_version,
                pae.default_version,
                pae.comment
            FROM
                pg_available_extensions pae
            LEFT JOIN
                pg_extension pe
                ON pae.name = pe.extname
            ORDER BY
                pae.name;
            """
        )
        extensions = [row.cells for row in rows] if rows else []
        return str(extensions)
    except Exception as e:
        logger.error(f"Error listing extensions: {e}")
        raise


@mcp.resource(
    name="list_table_columns",
    uri="postgres-mcp://{table_name}/schema",
    description="Show columns for the table",
)
async def table_schema_resource(table_name: str) -> str:
    """Get schema information for a specific table."""
    try:
        sql_driver = await get_sql_driver()
        rows = await SafeSqlDriver.execute_param_query(
            sql_driver,
            """
            SELECT column_name, data_type
            FROM information_schema.columns
            WHERE table_name = {}
            """,
            [table_name],
        )
        columns = [row.cells for row in rows] if rows else []
        return str(columns)
    except Exception as e:
        logger.error(f"Error getting table schema: {e}")
        raise


@mcp.tool(description="Run a read-only SQL query")
async def query(
    sql: str = Field(description="SQL to run", default="all"),
) -> ResponseType:
    """Run a read-only SQL query."""
    try:
        sql_driver = await get_sql_driver()
        rows = await sql_driver.execute_query(sql)  # type: ignore
        if rows is None:
            return format_text_response("No results")
        return format_text_response(list([r.cells for r in rows]))
    except Exception as e:
        logger.error(f"Error executing query: {e}")
        return format_error_response(str(e))


@mcp.tool(
    description="Analyze frequently executed queries in the database and recommend optimal indexes"
)
async def analyze_workload(
    max_index_size_mb: int = Field(description="Max index size in MB", default=10000),
) -> ResponseType:
    """Analyze frequently executed queries in the database and recommend optimal indexes."""
    try:
        sql_driver = await get_sql_driver()
        dta_tool = DTATool(sql_driver)
        result = await dta_tool.analyze_workload(max_index_size_mb=max_index_size_mb)
        return format_text_response(result)
    except Exception as e:
        logger.error(f"Error analyzing workload: {e}")
        return format_error_response(str(e))


@mcp.tool(
    description="Analyze a list of (up to 10) SQL queries and recommend optimal indexes"
)
async def analyze_queries(
    queries: list[str] = Field(description="List of Query strings to analyze"),
    max_index_size_mb: int = Field(description="Max index size in MB", default=10000),
) -> ResponseType:
    """Analyze a list of SQL queries and recommend optimal indexes."""
    if len(queries) == 0:
        return format_error_response(
            "Please provide a non-empty list of queries to analyze."
        )
    if len(queries) > MAX_NUM_DTA_QUERIES_LIMIT:
        return format_error_response(
            f"Please provide a list of up to {MAX_NUM_DTA_QUERIES_LIMIT} queries to analyze."
        )

    try:
        sql_driver = await get_sql_driver()
        dta_tool = DTATool(sql_driver)
        result = await dta_tool.analyze_queries(
            queries=queries, max_index_size_mb=max_index_size_mb
        )
        return format_text_response(result)
    except Exception as e:
        logger.error(f"Error analyzing queries: {e}")
        return format_error_response(str(e))


@mcp.tool(
    description="Analyzes database health for specified components including buffer cache hit rates, "
    "identifies duplicate, unused, or invalid indexes, sequence health, constraint health "
    "vacuum health, and connection health."
)
async def database_health(
    health_type: str = Field(
        description=f"Valid values are: {', '.join(sorted([t.value for t in HealthType]))}.",
        default="all",
    ),
) -> ResponseType:
    """Analyze database health for specified components.

    Args:
        health_type: Comma-separated list of health check types to perform.
                    Valid values: index, connection, vacuum, sequence, replication, buffer, constraint, all
    """
<<<<<<< HEAD
    health_tool = DatabaseHealthTool(get_sql_driver)
=======
    health_tool = DatabaseHealthTool(await get_safe_sql_driver())
>>>>>>> c68d334a
    result = await health_tool.health(health_type=health_type)
    return format_text_response(result)


@mcp.tool(
    description="Lists all extensions currently installed in the PostgreSQL database."
)
async def list_installed_extensions(ctx) -> ResponseType:
    """Lists all extensions currently installed in the PostgreSQL database."""
    try:
        extensions = await ctx.read_resource("postgres-mcp://extensions")
        result_text = f"Installed PostgreSQL Extensions:\n{extensions}"
        return format_text_response(result_text)
    except Exception as e:
        logger.error(f"Error listing installed extensions: {e}")
        return format_error_response(str(e))


@mcp.tool(
    description="Installs a PostgreSQL extension if it's available but not already installed. Requires appropriate database privileges (often superuser)."
)
async def install_extension(
    extension_name: str = Field(
        description="Extension to install. e.g. pg_stat_statements"
    ),
) -> ResponseType:
    """Installs a PostgreSQL extension if it's available but not already installed. Requires appropriate database privileges (often superuser)."""

    try:
        # First check if the extension exists in pg_available_extensions
        sql_driver = await get_sql_driver()
        check_rows = await SafeSqlDriver.execute_param_query(
            sql_driver,
            "SELECT name, default_version FROM pg_available_extensions WHERE name = {}",
            [extension_name],
        )

        if not check_rows:
            return format_text_response(
                f"Error: Extension '{extension_name}' is not available in the PostgreSQL installation. Please check if the extension is properly installed on the server."
            )

        # Check if extension is already installed
        installed_rows = await SafeSqlDriver.execute_param_query(
            sql_driver,
            "SELECT extversion FROM pg_extension WHERE extname = {}",
            [extension_name],
        )

        if installed_rows:
            return format_text_response(
                f"Extension '{extension_name}' version {installed_rows[0].cells['extversion']} is already installed."
            )

        # Attempt to create the extension
        await sql_driver.execute_query(
            f"CREATE EXTENSION {extension_name}",  # type: ignore
            # NOTE: cannot escape because an escaped extension_name is invalid SQL
            force_readonly=False,
        )

        return format_text_response(
            f"Successfully installed '{extension_name}' extension.",
        )
    except psycopg.OperationalError as e:
        error_msg = (
            f"Error installing '{extension_name}': {e}\n\n"
            "This is likely due to insufficient permissions. The following are common causes:\n"
            "1. The database user lacks superuser privileges\n"
            "2. The extension is not available in the PostgreSQL installation\n"
            "3. The extension requires additional system-level dependencies\n\n"
            "Please ensure you have the necessary permissions and the extension is available on your PostgreSQL server."
        )
        return format_error_response(error_msg)
    except Exception as e:
        error_msg = (
            f"Unexpected error installing '{extension_name}': {e}\n\n"
            "Please check the error message and ensure all prerequisites are met."
        )
        return format_error_response(error_msg)


@mcp.tool(
    description=f"Reports the slowest SQL queries based on total execution time, using data from the '{PG_STAT_STATEMENTS}' extension. If the extension is not installed, provides instructions on how to install it."
)
async def top_slow_queries(
    limit: int = Field(description="Number of slow queries to return", default=10),
) -> ResponseType:
    """Reports the slowest SQL queries based on total execution time."""
    try:
        sql_driver = await get_sql_driver()

        rows = await SafeSqlDriver.execute_param_query(
            sql_driver,
            "SELECT 1 FROM pg_extension WHERE extname = {}",
            [PG_STAT_STATEMENTS],
        )
        extension_exists = len(rows) > 0 if rows else False

        if extension_exists:
            query = """
                SELECT
                    query,
                    calls,
                    total_exec_time,
                    mean_exec_time,
                    rows
                FROM pg_stat_statements
                ORDER BY total_exec_time DESC
                LIMIT {};
            """
            slow_query_rows = await SafeSqlDriver.execute_param_query(
                sql_driver,
                query,
                [limit],
            )
            slow_queries = (
                [row.cells for row in slow_query_rows] if slow_query_rows else []
            )
            result_text = (
                f"Top {len(slow_queries)} slowest queries by total execution time:\n"
            )
            result_text += str(slow_queries)
            return format_text_response(result_text)
        else:
            message = (
                f"The '{PG_STAT_STATEMENTS}' extension is required to report slow queries, but it is not currently installed.\n\n"
                f"You can ask me to install 'pg_stat_statements' using the 'install_extension' tool.\n\n"
                f"**Is it safe?** Installing '{PG_STAT_STATEMENTS}' is generally safe and a standard practice for performance monitoring. It adds performance overhead by tracking statistics, but this is usually negligible unless your server is under extreme load. It requires database privileges (often superuser) to install.\n\n"
                f"**What does it do?** It records statistics (like execution time, number of calls, rows returned) for every query executed against the database.\n\n"
                f"**How to undo?** If you later decide to remove it, you can ask me to run 'DROP EXTENSION {PG_STAT_STATEMENTS};'."
            )
            return format_text_response(message)
    except Exception as e:
        logger.error(f"Error getting slow queries: {e}")
        return format_error_response(str(e))


async def main():
    # Parse command line arguments
    parser = argparse.ArgumentParser(description="PostgreSQL MCP Server")
    parser.add_argument("database_url", help="Database connection URL")
    parser.add_argument(
        "--access-mode",
        type=str,
        choices=[mode.value for mode in AccessMode],
        default=AccessMode.UNRESTRICTED.value,
        help="Set SQL access mode: unrestricted (unrestricted) or restricted (read-only with protections)",
    )

    args = parser.parse_args()

    # Store the access mode in the global variable
    global current_access_mode
    current_access_mode = AccessMode(args.access_mode)

    logger.info(f"Starting PostgreSQL MCP Server in {current_access_mode.upper()} mode")

    database_url = args.database_url

    # Initialize database connection pool
    try:
        await db_connection.pool_connect(database_url)
        logger.info(
            "Successfully connected to database and initialized connection pool"
        )
    except Exception as e:
        print(
            f"Warning: Could not connect to database: {obfuscate_password(str(e))}",
            file=sys.stderr,
        )
        print(
            "The MCP server will start but database operations will fail until a valid connection is established.",
            file=sys.stderr,
        )

    # Set up proper shutdown handling
    try:
        loop = asyncio.get_running_loop()
        signals = (signal.SIGTERM, signal.SIGINT)
        for s in signals:
            loop.add_signal_handler(s, lambda s=s: asyncio.create_task(shutdown(s)))
    except NotImplementedError:
        # Windows doesn't support signals properly
        logger.warning("Signal handling not supported on Windows")
        pass

    # Run the app with FastMCP's stdio method
    try:
        await mcp.run_stdio_async()
    finally:
        # Close the connection pool when exiting
        await shutdown()


async def shutdown(sig=None):
    """Clean shutdown of the server."""
    if sig:
        logger.info(f"Received exit signal {sig.name}")

    logger.info("Closing database connections...")
    await db_connection.close()

    # Give tasks a chance to complete
    try:
        tasks = [t for t in asyncio.all_tasks() if t is not asyncio.current_task()]
        if tasks:
            logger.info(f"Waiting for {len(tasks)} tasks to complete...")
            await asyncio.gather(*tasks, return_exceptions=True)
    except Exception as e:
        logger.warning(f"Error during shutdown: {e}")

    logger.info("Shutdown complete.")


if __name__ == "__main__":
    asyncio.run(main())<|MERGE_RESOLUTION|>--- conflicted
+++ resolved
@@ -241,11 +241,7 @@
         health_type: Comma-separated list of health check types to perform.
                     Valid values: index, connection, vacuum, sequence, replication, buffer, constraint, all
     """
-<<<<<<< HEAD
-    health_tool = DatabaseHealthTool(get_sql_driver)
-=======
-    health_tool = DatabaseHealthTool(await get_safe_sql_driver())
->>>>>>> c68d334a
+    health_tool = DatabaseHealthTool(await get_sql_driver())
     result = await health_tool.health(health_type=health_type)
     return format_text_response(result)
 
