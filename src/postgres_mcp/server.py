--- conflicted
+++ resolved
@@ -14,10 +14,7 @@
 from .sql import SafeSqlDriver
 from .database_health import DatabaseHealthTool, HealthType
 from .dta import MAX_NUM_DTA_QUERIES_LIMIT
-<<<<<<< HEAD
 from .explain import ExplainPlanTool, SqlParserTool
-=======
->>>>>>> 2594c65a
 
 mcp = FastMCP("postgres-mcp")
 
