--- conflicted
+++ resolved
@@ -44,7 +44,7 @@
         base_url = base_url._replace(scheme="postgres", password="")
         base_url = base_url.geturl()
 
-        return [
+        resources = [
             types.Resource(
                 uri=AnyUrl(f"{base_url}/{table}/{SCHEMA_PATH}"),
                 name=f'"{table}" database schema',
@@ -54,30 +54,17 @@
             for table in tables
         ]
 
-<<<<<<< HEAD
-            resources = [
-                types.Resource(
-                    uri=AnyUrl(f"{base_url}/{table[0]}/{SCHEMA_PATH}"),
-                    name=f'"{table[0]}" database schema',
-                    description=f"Schema for table {table[0]}",
-                    mimeType="application/json",
-                )
-                for table in tables
-            ]
-
-            extensions_uri = AnyUrl(f"{base_url}/{EXTENSIONS_PATH}")
-            resources.append(
-                types.Resource(
-                    uri=extensions_uri,
-                    name="Installed PostgreSQL Extensions",
-                    description="List of installed PostgreSQL extensions in the current database.",
-                    mimeType="application/json",
-                )
-            )
-
-            return resources
-=======
->>>>>>> 2efce894
+        extensions_uri = AnyUrl(f"{base_url}/{EXTENSIONS_PATH}")
+        resources.append(
+            types.Resource(
+                uri=extensions_uri,
+                name="Installed PostgreSQL Extensions",
+                description="List of installed PostgreSQL extensions in the current database.",
+                mimeType="application/json",
+            )
+        )
+
+        return resources
     except Exception as e:
         print(f"Error listing resources: {e}", file=sys.stderr)
         return []
