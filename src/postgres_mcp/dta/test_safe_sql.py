--- conflicted
+++ resolved
@@ -35,11 +35,7 @@
     query = "UPDATE users SET status = 'active' WHERE id = 1"
     with pytest.raises(
         ValueError,
-<<<<<<< HEAD
-        match="Only SELECT, ANALYZE, VACUUM, EXPLAIN, SHOW",
-=======
-        match="Only SELECT, ANALYZE, VACUUM, EXPLAIN, and SHOW statements are allowed.",
->>>>>>> 2be75bed
+        match="Only SELECT, ANALYZE, VACUUM, EXPLAIN, SHOW",
     ):
         await safe_driver.execute_query(query)
 
@@ -75,11 +71,7 @@
     query = "SET search_path TO public"
     with pytest.raises(
         ValueError,
-<<<<<<< HEAD
-        match="Only SELECT, ANALYZE, VACUUM, EXPLAIN, SHOW",
-=======
-        match="Only SELECT, ANALYZE, VACUUM, EXPLAIN, and SHOW statements are allowed.",
->>>>>>> 2be75bed
+        match="Only SELECT, ANALYZE, VACUUM, EXPLAIN, SHOW",
     ):
         await safe_driver.execute_query(query)
 
@@ -110,11 +102,7 @@
     query = "DROP TABLE users"
     with pytest.raises(
         ValueError,
-<<<<<<< HEAD
-        match="Only SELECT, ANALYZE, VACUUM, EXPLAIN, SHOW",
-=======
-        match="Only SELECT, ANALYZE, VACUUM, EXPLAIN, and SHOW statements are allowed.",
->>>>>>> 2be75bed
+        match="Only SELECT, ANALYZE, VACUUM, EXPLAIN, SHOW",
     ):
         await safe_driver.execute_query(query)
 
@@ -125,11 +113,7 @@
     query = "DELETE FROM users WHERE status = 'inactive'"
     with pytest.raises(
         ValueError,
-<<<<<<< HEAD
-        match="Only SELECT, ANALYZE, VACUUM, EXPLAIN, SHOW",
-=======
-        match="Only SELECT, ANALYZE, VACUUM, EXPLAIN, and SHOW statements are allowed.",
->>>>>>> 2be75bed
+        match="Only SELECT, ANALYZE, VACUUM, EXPLAIN, SHOW",
     ):
         await safe_driver.execute_query(query)
 
@@ -155,11 +139,7 @@
     """
     with pytest.raises(
         ValueError,
-<<<<<<< HEAD
-        match="Only SELECT, ANALYZE, VACUUM, EXPLAIN, SHOW",
-=======
-        match="Only SELECT, ANALYZE, VACUUM, EXPLAIN, and SHOW statements are allowed.",
->>>>>>> 2be75bed
+        match="Only SELECT, ANALYZE, VACUUM, EXPLAIN, SHOW",
     ):
         await safe_driver.execute_query(query)
 
@@ -224,11 +204,7 @@
     """
     with pytest.raises(
         ValueError,
-<<<<<<< HEAD
-        match="Only SELECT, ANALYZE, VACUUM, EXPLAIN, SHOW",
-=======
-        match="Only SELECT, ANALYZE, VACUUM, EXPLAIN, and SHOW statements are allowed.",
->>>>>>> 2be75bed
+        match="Only SELECT, ANALYZE, VACUUM, EXPLAIN, SHOW",
     ):
         await safe_driver.execute_query(query)
 
@@ -268,11 +244,7 @@
     """
     with pytest.raises(
         ValueError,
-<<<<<<< HEAD
-        match="Only SELECT, ANALYZE, VACUUM, EXPLAIN, SHOW",
-=======
-        match="Only SELECT, ANALYZE, VACUUM, EXPLAIN, and SHOW statements are allowed.",
->>>>>>> 2be75bed
+        match="Only SELECT, ANALYZE, VACUUM, EXPLAIN, SHOW",
     ):
         await safe_driver.execute_query(query)
 
@@ -301,11 +273,7 @@
     """
     with pytest.raises(
         ValueError,
-<<<<<<< HEAD
-        match="Only SELECT, ANALYZE, VACUUM, EXPLAIN, SHOW",
-=======
-        match="Only SELECT, ANALYZE, VACUUM, EXPLAIN, and SHOW statements are allowed.",
->>>>>>> 2be75bed
+        match="Only SELECT, ANALYZE, VACUUM, EXPLAIN, SHOW",
     ):
         await safe_driver.execute_query(query)
 
@@ -318,11 +286,7 @@
     """
     with pytest.raises(
         ValueError,
-<<<<<<< HEAD
-        match="Only SELECT, ANALYZE, VACUUM, EXPLAIN, SHOW",
-=======
-        match="Only SELECT, ANALYZE, VACUUM, EXPLAIN, and SHOW statements are allowed.",
->>>>>>> 2be75bed
+        match="Only SELECT, ANALYZE, VACUUM, EXPLAIN, SHOW",
     ):
         await safe_driver.execute_query(query)
 
@@ -339,11 +303,7 @@
     """
     with pytest.raises(
         ValueError,
-<<<<<<< HEAD
-        match="Only SELECT, ANALYZE, VACUUM, EXPLAIN, SHOW",
-=======
-        match="Only SELECT, ANALYZE, VACUUM, EXPLAIN, and SHOW statements are allowed.",
->>>>>>> 2be75bed
+        match="Only SELECT, ANALYZE, VACUUM, EXPLAIN, SHOW",
     ):
         await safe_driver.execute_query(query)
 
@@ -357,11 +317,7 @@
     """
     with pytest.raises(
         ValueError,
-<<<<<<< HEAD
-        match="Only SELECT, ANALYZE, VACUUM, EXPLAIN, SHOW",
-=======
-        match="Only SELECT, ANALYZE, VACUUM, EXPLAIN, and SHOW statements are allowed.",
->>>>>>> 2be75bed
+        match="Only SELECT, ANALYZE, VACUUM, EXPLAIN, SHOW",
     ):
         await safe_driver.execute_query(query)
 
@@ -384,11 +340,7 @@
     """
     with pytest.raises(
         ValueError,
-<<<<<<< HEAD
-        match="Only SELECT, ANALYZE, VACUUM, EXPLAIN, SHOW",
-=======
-        match="Only SELECT, ANALYZE, VACUUM, EXPLAIN, and SHOW statements are allowed.",
->>>>>>> 2be75bed
+        match="Only SELECT, ANALYZE, VACUUM, EXPLAIN, SHOW",
     ):
         await safe_driver.execute_query(query)
 
