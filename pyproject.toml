[project]
name = "postgres-mcp"
version = "0.1.0"
description = "Postgres tuning tools"
readme = "README.md"
requires-python = ">=3.13"
dependencies = [
    "mcp[cli]>=1.5.0",
    "psycopg[binary]>=3.2.6",
    "humanize>=4.8.0",
    "pglast==7.2.0",
    "attrs>=25.3.0",
<<<<<<< HEAD
    "sqlalchemy>=2.0.40",
=======
    "psycopg-pool>=3.2.6",
>>>>>>> cb68894e
]
[[project.authors]]
name = "Johann Schleier-Smith"
email = "jssmith@crystal.cloud"

[build-system]
requires = [ "hatchling",]
build-backend = "hatchling.build"

[project.scripts]
postgres-mcp = "postgres_mcp:main"

# [tool.pyright]
# venvPath = "."
# venv = ".venv"

[tool.pytest.ini_options]
<<<<<<< HEAD
pythonpath = ["."]
=======
pythonpath = ["./src"]
>>>>>>> cb68894e
asyncio_default_fixture_loop_scope = "function"

[dependency-groups]
dev = [
<<<<<<< HEAD
    "docker>=7.1.0",
    "pyright>=1.1.398",
    "ruff>=0.11.2",
    "sqlalchemy>=2.0.40",
=======
    "pyright==1.1.398",
    "pytest>=8.3.5",
    "pytest-asyncio>=0.26.0",
    "ruff==0.11.2",
>>>>>>> cb68894e
]<|MERGE_RESOLUTION|>--- conflicted
+++ resolved
@@ -10,11 +10,7 @@
     "humanize>=4.8.0",
     "pglast==7.2.0",
     "attrs>=25.3.0",
-<<<<<<< HEAD
-    "sqlalchemy>=2.0.40",
-=======
     "psycopg-pool>=3.2.6",
->>>>>>> cb68894e
 ]
 [[project.authors]]
 name = "Johann Schleier-Smith"
@@ -32,24 +28,15 @@
 # venv = ".venv"
 
 [tool.pytest.ini_options]
-<<<<<<< HEAD
-pythonpath = ["."]
-=======
 pythonpath = ["./src"]
->>>>>>> cb68894e
 asyncio_default_fixture_loop_scope = "function"
 
 [dependency-groups]
 dev = [
-<<<<<<< HEAD
     "docker>=7.1.0",
-    "pyright>=1.1.398",
-    "ruff>=0.11.2",
+    "pyright==1.1.398",
+    "pytest-asyncio>=0.26.0",
+    "pytest>=8.3.5",
+    "ruff==0.11.2",
     "sqlalchemy>=2.0.40",
-=======
-    "pyright==1.1.398",
-    "pytest>=8.3.5",
-    "pytest-asyncio>=0.26.0",
-    "ruff==0.11.2",
->>>>>>> cb68894e
 ]