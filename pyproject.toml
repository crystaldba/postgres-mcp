[project]
name = "postgres-mcp"
version = "0.1.0"
description = "Postgres tuning tools"
readme = "README.md"
requires-python = ">=3.13"
dependencies = [
    "mcp[cli]>=1.5.0",
    "psycopg[binary]>=3.2.6",
    "humanize>=4.8.0",
    "pglast==7.2.0",
    "attrs>=25.3.0",
    "psycopg-pool>=3.2.6",
]
[[project.authors]]
name = "Johann Schleier-Smith"
email = "jssmith@crystal.cloud"

[build-system]
requires = [ "hatchling",]
build-backend = "hatchling.build"

[project.scripts]
postgres-mcp = "postgres_mcp:main"

# [tool.pyright]
# venvPath = "."
# venv = ".venv"

[tool.pytest.ini_options]
<<<<<<< HEAD
pythonpath = ["."]
=======
pythonpath = ["./src"]
>>>>>>> b80d7ced
asyncio_default_fixture_loop_scope = "function"

[dependency-groups]
dev = [
<<<<<<< HEAD
    "pyright>=1.1.398",
    "ruff>=0.11.2",
=======
    "docker>=7.1.0",
    "pyright==1.1.398",
    "pytest-asyncio>=0.26.0",
    "pytest>=8.3.5",
    "ruff==0.11.2",
    "sqlalchemy>=2.0.40",
>>>>>>> b80d7ced
]<|MERGE_RESOLUTION|>--- conflicted
+++ resolved
@@ -28,24 +28,14 @@
 # venv = ".venv"
 
 [tool.pytest.ini_options]
-<<<<<<< HEAD
-pythonpath = ["."]
-=======
 pythonpath = ["./src"]
->>>>>>> b80d7ced
 asyncio_default_fixture_loop_scope = "function"
 
 [dependency-groups]
 dev = [
-<<<<<<< HEAD
-    "pyright>=1.1.398",
-    "ruff>=0.11.2",
-=======
     "docker>=7.1.0",
     "pyright==1.1.398",
     "pytest-asyncio>=0.26.0",
     "pytest>=8.3.5",
     "ruff==0.11.2",
-    "sqlalchemy>=2.0.40",
->>>>>>> b80d7ced
 ]