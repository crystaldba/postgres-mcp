version = 1
revision = 1
requires-python = ">=3.13"

[[package]]
name = "annotated-types"
version = "0.7.0"
source = { registry = "https://pypi.org/simple" }
sdist = { url = "https://files.pythonhosted.org/packages/ee/67/531ea369ba64dcff5ec9c3402f9f51bf748cec26dde048a2f973a4eea7f5/annotated_types-0.7.0.tar.gz", hash = "sha256:aff07c09a53a08bc8cfccb9c85b05f1aa9a2a6f23728d790723543408344ce89", size = 16081 }
wheels = [
    { url = "https://files.pythonhosted.org/packages/78/b6/6307fbef88d9b5ee7421e68d78a9f162e0da4900bc5f5793f6d3d0e34fb8/annotated_types-0.7.0-py3-none-any.whl", hash = "sha256:1f02e8b43a8fbbc3f3e0d4f0f4bfc8131bcb4eebe8849b8e5c773f3a1c582a53", size = 13643 },
]

[[package]]
name = "anyio"
version = "4.9.0"
source = { registry = "https://pypi.org/simple" }
dependencies = [
    { name = "idna" },
    { name = "sniffio" },
]
sdist = { url = "https://files.pythonhosted.org/packages/95/7d/4c1bd541d4dffa1b52bd83fb8527089e097a106fc90b467a7313b105f840/anyio-4.9.0.tar.gz", hash = "sha256:673c0c244e15788651a4ff38710fea9675823028a6f08a5eda409e0c9840a028", size = 190949 }
wheels = [
    { url = "https://files.pythonhosted.org/packages/a1/ee/48ca1a7c89ffec8b6a0c5d02b89c305671d5ffd8d3c94acf8b8c408575bb/anyio-4.9.0-py3-none-any.whl", hash = "sha256:9f76d541cad6e36af7beb62e978876f3b41e3e04f2c1fbf0884604c0a9c4d93c", size = 100916 },
]

[[package]]
name = "attrs"
version = "25.3.0"
source = { registry = "https://pypi.org/simple" }
sdist = { url = "https://files.pythonhosted.org/packages/5a/b0/1367933a8532ee6ff8d63537de4f1177af4bff9f3e829baf7331f595bb24/attrs-25.3.0.tar.gz", hash = "sha256:75d7cefc7fb576747b2c81b4442d4d4a1ce0900973527c011d1030fd3bf4af1b", size = 812032 }
wheels = [
    { url = "https://files.pythonhosted.org/packages/77/06/bb80f5f86020c4551da315d78b3ab75e8228f89f0162f2c3a819e407941a/attrs-25.3.0-py3-none-any.whl", hash = "sha256:427318ce031701fea540783410126f03899a97ffc6f61596ad581ac2e40e3bc3", size = 63815 },
]

[[package]]
name = "certifi"
version = "2025.1.31"
source = { registry = "https://pypi.org/simple" }
sdist = { url = "https://files.pythonhosted.org/packages/1c/ab/c9f1e32b7b1bf505bf26f0ef697775960db7932abeb7b516de930ba2705f/certifi-2025.1.31.tar.gz", hash = "sha256:3d5da6925056f6f18f119200434a4780a94263f10d1c21d032a6f6b2baa20651", size = 167577 }
wheels = [
    { url = "https://files.pythonhosted.org/packages/38/fc/bce832fd4fd99766c04d1ee0eead6b0ec6486fb100ae5e74c1d91292b982/certifi-2025.1.31-py3-none-any.whl", hash = "sha256:ca78db4565a652026a4db2bcdf68f2fb589ea80d0be70e03929ed730746b84fe", size = 166393 },
]

[[package]]
name = "click"
version = "8.1.8"
source = { registry = "https://pypi.org/simple" }
dependencies = [
    { name = "colorama", marker = "sys_platform == 'win32'" },
]
sdist = { url = "https://files.pythonhosted.org/packages/b9/2e/0090cbf739cee7d23781ad4b89a9894a41538e4fcf4c31dcdd705b78eb8b/click-8.1.8.tar.gz", hash = "sha256:ed53c9d8990d83c2a27deae68e4ee337473f6330c040a31d4225c9574d16096a", size = 226593 }
wheels = [
    { url = "https://files.pythonhosted.org/packages/7e/d4/7ebdbd03970677812aac39c869717059dbb71a4cfc033ca6e5221787892c/click-8.1.8-py3-none-any.whl", hash = "sha256:63c132bbbed01578a06712a2d1f497bb62d9c1c0d329b7903a866228027263b2", size = 98188 },
]

[[package]]
name = "colorama"
version = "0.4.6"
source = { registry = "https://pypi.org/simple" }
sdist = { url = "https://files.pythonhosted.org/packages/d8/53/6f443c9a4a8358a93a6792e2acffb9d9d5cb0a5cfd8802644b7b1c9a02e4/colorama-0.4.6.tar.gz", hash = "sha256:08695f5cb7ed6e0531a20572697297273c47b8cae5a63ffc6d6ed5c201be6e44", size = 27697 }
wheels = [
    { url = "https://files.pythonhosted.org/packages/d1/d6/3965ed04c63042e047cb6a3e6ed1a63a35087b6a609aa3a15ed8ac56c221/colorama-0.4.6-py2.py3-none-any.whl", hash = "sha256:4f1d9991f5acc0ca119f9d443620b77f9d6b33703e51011c16baf57afb285fc6", size = 25335 },
]

[[package]]
name = "h11"
version = "0.14.0"
source = { registry = "https://pypi.org/simple" }
sdist = { url = "https://files.pythonhosted.org/packages/f5/38/3af3d3633a34a3316095b39c8e8fb4853a28a536e55d347bd8d8e9a14b03/h11-0.14.0.tar.gz", hash = "sha256:8f19fbbe99e72420ff35c00b27a34cb9937e902a8b810e2c88300c6f0a3b699d", size = 100418 }
wheels = [
    { url = "https://files.pythonhosted.org/packages/95/04/ff642e65ad6b90db43e668d70ffb6736436c7ce41fcc549f4e9472234127/h11-0.14.0-py3-none-any.whl", hash = "sha256:e3fe4ac4b851c468cc8363d500db52c2ead036020723024a109d37346efaa761", size = 58259 },
]

[[package]]
name = "httpcore"
version = "1.0.7"
source = { registry = "https://pypi.org/simple" }
dependencies = [
    { name = "certifi" },
    { name = "h11" },
]
sdist = { url = "https://files.pythonhosted.org/packages/6a/41/d7d0a89eb493922c37d343b607bc1b5da7f5be7e383740b4753ad8943e90/httpcore-1.0.7.tar.gz", hash = "sha256:8551cb62a169ec7162ac7be8d4817d561f60e08eaa485234898414bb5a8a0b4c", size = 85196 }
wheels = [
    { url = "https://files.pythonhosted.org/packages/87/f5/72347bc88306acb359581ac4d52f23c0ef445b57157adedb9aee0cd689d2/httpcore-1.0.7-py3-none-any.whl", hash = "sha256:a3fff8f43dc260d5bd363d9f9cf1830fa3a458b332856f34282de498ed420edd", size = 78551 },
]

[[package]]
name = "httpx"
version = "0.28.1"
source = { registry = "https://pypi.org/simple" }
dependencies = [
    { name = "anyio" },
    { name = "certifi" },
    { name = "httpcore" },
    { name = "idna" },
]
sdist = { url = "https://files.pythonhosted.org/packages/b1/df/48c586a5fe32a0f01324ee087459e112ebb7224f646c0b5023f5e79e9956/httpx-0.28.1.tar.gz", hash = "sha256:75e98c5f16b0f35b567856f597f06ff2270a374470a5c2392242528e3e3e42fc", size = 141406 }
wheels = [
    { url = "https://files.pythonhosted.org/packages/2a/39/e50c7c3a983047577ee07d2a9e53faf5a69493943ec3f6a384bdc792deb2/httpx-0.28.1-py3-none-any.whl", hash = "sha256:d909fcccc110f8c7faf814ca82a9a4d816bc5a6dbfea25d6591d6985b8ba59ad", size = 73517 },
]

[[package]]
name = "httpx-sse"
version = "0.4.0"
source = { registry = "https://pypi.org/simple" }
sdist = { url = "https://files.pythonhosted.org/packages/4c/60/8f4281fa9bbf3c8034fd54c0e7412e66edbab6bc74c4996bd616f8d0406e/httpx-sse-0.4.0.tar.gz", hash = "sha256:1e81a3a3070ce322add1d3529ed42eb5f70817f45ed6ec915ab753f961139721", size = 12624 }
wheels = [
    { url = "https://files.pythonhosted.org/packages/e1/9b/a181f281f65d776426002f330c31849b86b31fc9d848db62e16f03ff739f/httpx_sse-0.4.0-py3-none-any.whl", hash = "sha256:f329af6eae57eaa2bdfd962b42524764af68075ea87370a2de920af5341e318f", size = 7819 },
]

[[package]]
name = "humanize"
version = "4.12.2"
source = { registry = "https://pypi.org/simple" }
sdist = { url = "https://files.pythonhosted.org/packages/e0/84/ae8e64a6ffe3291105e9688f4e28fa65eba7924e0fe6053d85ca00556385/humanize-4.12.2.tar.gz", hash = "sha256:ce0715740e9caacc982bb89098182cf8ded3552693a433311c6a4ce6f4e12a2c", size = 80871 }
wheels = [
    { url = "https://files.pythonhosted.org/packages/55/c7/6f89082f619c76165feb633446bd0fee32b0e0cbad00d22480e5aea26ade/humanize-4.12.2-py3-none-any.whl", hash = "sha256:e4e44dced598b7e03487f3b1c6fd5b1146c30ea55a110e71d5d4bca3e094259e", size = 128305 },
]

[[package]]
name = "idna"
version = "3.10"
source = { registry = "https://pypi.org/simple" }
sdist = { url = "https://files.pythonhosted.org/packages/f1/70/7703c29685631f5a7590aa73f1f1d3fa9a380e654b86af429e0934a32f7d/idna-3.10.tar.gz", hash = "sha256:12f65c9b470abda6dc35cf8e63cc574b1c52b11df2c86030af0ac09b01b13ea9", size = 190490 }
wheels = [
    { url = "https://files.pythonhosted.org/packages/76/c6/c88e154df9c4e1a2a66ccf0005a88dfb2650c1dffb6f5ce603dfbd452ce3/idna-3.10-py3-none-any.whl", hash = "sha256:946d195a0d259cbba61165e88e65941f16e9b36ea6ddb97f00452bae8b1287d3", size = 70442 },
]

[[package]]
name = "iniconfig"
version = "2.1.0"
source = { registry = "https://pypi.org/simple" }
sdist = { url = "https://files.pythonhosted.org/packages/f2/97/ebf4da567aa6827c909642694d71c9fcf53e5b504f2d96afea02718862f3/iniconfig-2.1.0.tar.gz", hash = "sha256:3abbd2e30b36733fee78f9c7f7308f2d0050e88f0087fd25c2645f63c773e1c7", size = 4793 }
wheels = [
    { url = "https://files.pythonhosted.org/packages/2c/e1/e6716421ea10d38022b952c159d5161ca1193197fb744506875fbb87ea7b/iniconfig-2.1.0-py3-none-any.whl", hash = "sha256:9deba5723312380e77435581c6bf4935c94cbfab9b1ed33ef8d238ea168eb760", size = 6050 },
]

[[package]]
name = "markdown-it-py"
version = "3.0.0"
source = { registry = "https://pypi.org/simple" }
dependencies = [
    { name = "mdurl" },
]
sdist = { url = "https://files.pythonhosted.org/packages/38/71/3b932df36c1a044d397a1f92d1cf91ee0a503d91e470cbd670aa66b07ed0/markdown-it-py-3.0.0.tar.gz", hash = "sha256:e3f60a94fa066dc52ec76661e37c851cb232d92f9886b15cb560aaada2df8feb", size = 74596 }
wheels = [
    { url = "https://files.pythonhosted.org/packages/42/d7/1ec15b46af6af88f19b8e5ffea08fa375d433c998b8a7639e76935c14f1f/markdown_it_py-3.0.0-py3-none-any.whl", hash = "sha256:355216845c60bd96232cd8d8c40e8f9765cc86f46880e43a8fd22dc1a1a8cab1", size = 87528 },
]

[[package]]
name = "mcp"
version = "1.5.0"
source = { registry = "https://pypi.org/simple" }
dependencies = [
    { name = "anyio" },
    { name = "httpx" },
    { name = "httpx-sse" },
    { name = "pydantic" },
    { name = "pydantic-settings" },
    { name = "sse-starlette" },
    { name = "starlette" },
    { name = "uvicorn" },
]
sdist = { url = "https://files.pythonhosted.org/packages/6d/c9/c55764824e893fdebe777ac7223200986a275c3191dba9169f8eb6d7c978/mcp-1.5.0.tar.gz", hash = "sha256:5b2766c05e68e01a2034875e250139839498c61792163a7b221fc170c12f5aa9", size = 159128 }
wheels = [
    { url = "https://files.pythonhosted.org/packages/c1/d1/3ff566ecf322077d861f1a68a1ff025cad337417bd66ad22a7c6f7dfcfaf/mcp-1.5.0-py3-none-any.whl", hash = "sha256:51c3f35ce93cb702f7513c12406bbea9665ef75a08db909200b07da9db641527", size = 73734 },
]

[package.optional-dependencies]
cli = [
    { name = "python-dotenv" },
    { name = "typer" },
]

[[package]]
name = "mdurl"
version = "0.1.2"
source = { registry = "https://pypi.org/simple" }
sdist = { url = "https://files.pythonhosted.org/packages/d6/54/cfe61301667036ec958cb99bd3efefba235e65cdeb9c84d24a8293ba1d90/mdurl-0.1.2.tar.gz", hash = "sha256:bb413d29f5eea38f31dd4754dd7377d4465116fb207585f97bf925588687c1ba", size = 8729 }
wheels = [
    { url = "https://files.pythonhosted.org/packages/b3/38/89ba8ad64ae25be8de66a6d463314cf1eb366222074cfda9ee839c56a4b4/mdurl-0.1.2-py3-none-any.whl", hash = "sha256:84008a41e51615a49fc9966191ff91509e3c40b939176e643fd50a5c2196b8f8", size = 9979 },
]

[[package]]
name = "nodeenv"
version = "1.9.1"
source = { registry = "https://pypi.org/simple" }
sdist = { url = "https://files.pythonhosted.org/packages/43/16/fc88b08840de0e0a72a2f9d8c6bae36be573e475a6326ae854bcc549fc45/nodeenv-1.9.1.tar.gz", hash = "sha256:6ec12890a2dab7946721edbfbcd91f3319c6ccc9aec47be7c7e6b7011ee6645f", size = 47437 }
wheels = [
    { url = "https://files.pythonhosted.org/packages/d2/1d/1b658dbd2b9fa9c4c9f32accbfc0205d532c8c6194dc0f2a4c0428e7128a/nodeenv-1.9.1-py2.py3-none-any.whl", hash = "sha256:ba11c9782d29c27c70ffbdda2d7415098754709be8a7056d79a737cd901155c9", size = 22314 },
]

[[package]]
name = "packaging"
version = "24.2"
source = { registry = "https://pypi.org/simple" }
sdist = { url = "https://files.pythonhosted.org/packages/d0/63/68dbb6eb2de9cb10ee4c9c14a0148804425e13c4fb20d61cce69f53106da/packaging-24.2.tar.gz", hash = "sha256:c228a6dc5e932d346bc5739379109d49e8853dd8223571c7c5b55260edc0b97f", size = 163950 }
wheels = [
    { url = "https://files.pythonhosted.org/packages/88/ef/eb23f262cca3c0c4eb7ab1933c3b1f03d021f2c48f54763065b6f0e321be/packaging-24.2-py3-none-any.whl", hash = "sha256:09abb1bccd265c01f4a3aa3f7a7db064b36514d2cba19a2f694fe6150451a759", size = 65451 },
]

[[package]]
name = "pglast"
version = "7.2"
source = { registry = "https://pypi.org/simple" }
dependencies = [
    { name = "setuptools" },
]
sdist = { url = "https://files.pythonhosted.org/packages/39/4e/f0aac6a336fb52ab37485c5ce530880a78179e55948bb684945de6a22bd8/pglast-7.2.tar.gz", hash = "sha256:c0e9619a58af9323bbf51af8b5472638f1aba3916665f0b6540e4638783172be", size = 3366690 }
wheels = [
    { url = "https://files.pythonhosted.org/packages/01/ff/cda3dc03f469c3fa56bc5d14b6420c3ac18bc0a935c9abcb162604fddd9a/pglast-7.2-cp313-cp313-macosx_10_13_x86_64.whl", hash = "sha256:c8c6ce2d315a9d69d2a7cb0b11379ff450c7b29c44f5c488767f6de875dca907", size = 1140994 },
    { url = "https://files.pythonhosted.org/packages/dc/f0/90ca159feaf5da2a74372b011084fb1cdb80ca1575f6c2ac36cec2408db8/pglast-7.2-cp313-cp313-macosx_11_0_arm64.whl", hash = "sha256:cc8fdb2c26b48b8ea9fe14a8e9195988e926f8cc5232833605eff91625e4db0e", size = 1079884 },
    { url = "https://files.pythonhosted.org/packages/b9/79/a23b9cf526c82c88b1009e87363ddcb73ea1f9765526040747694850f5de/pglast-7.2-cp313-cp313-manylinux_2_17_aarch64.manylinux2014_aarch64.whl", hash = "sha256:f343d59ae674282a627140c3a9794dc86bc2dd43b76fd1202a8915f9cd38bdfd", size = 5552258 },
    { url = "https://files.pythonhosted.org/packages/1e/d4/4e088c256f07231b38a9617acd7a29daeac08ec4534b803b801ff3a82f91/pglast-7.2-cp313-cp313-manylinux_2_17_x86_64.manylinux2014_x86_64.whl", hash = "sha256:18d228416c7a56ec0f73f35ee5a0a7ce7a58ec0bcaecbe0fe6f1bc388a1401af", size = 5644806 },
    { url = "https://files.pythonhosted.org/packages/e9/77/b683afc004a5666c8e31d2a8dd27e57ebc227ccefeb61204fc6599d74f67/pglast-7.2-cp313-cp313-manylinux_2_5_i686.manylinux1_i686.manylinux_2_17_i686.manylinux2014_i686.whl", hash = "sha256:fad462b577021aa91bdfcf16ca32922fed0347ac05ea0de4235b9554a2c7d846", size = 5417808 },
    { url = "https://files.pythonhosted.org/packages/55/f8/7bd061ec3eb5d43c752daa60fe90b3c6b3ce1698701529756ba4b89f23bb/pglast-7.2-cp313-cp313-musllinux_1_2_aarch64.whl", hash = "sha256:e15f46038e9cd579ffb1ac993cfd961aabcb7d9c61e860c75f6dee4fbabf97fb", size = 5300625 },
    { url = "https://files.pythonhosted.org/packages/5d/e1/9a7bfe9f9b6953324dd587135ec2c63150c71f4b38fca220a8c4d7d65951/pglast-7.2-cp313-cp313-musllinux_1_2_i686.whl", hash = "sha256:b536d7af6a8f820806b6799e0034844d3760c02d9a8764f8453906618ce151bf", size = 5257865 },
    { url = "https://files.pythonhosted.org/packages/39/77/70ebfe9cbfc92b609f0b301d5cc3432897acf8f932d6f453f339e00018b0/pglast-7.2-cp313-cp313-musllinux_1_2_x86_64.whl", hash = "sha256:ae0e93d74e9779d2a02efa2eee84440736cc367b9d695c1e5735df92540ca4fe", size = 5440924 },
    { url = "https://files.pythonhosted.org/packages/ae/1e/6ffb94b259af4cd60fee589c4b68cea2e6401df15f1ff3cd1950e339d71e/pglast-7.2-cp313-cp313-win32.whl", hash = "sha256:b1b940a09b884f8af95e29779d8fd812df0a5e5d5d885f9a4a91105e2395c2e0", size = 1009452 },
    { url = "https://files.pythonhosted.org/packages/c5/d5/7c04fb7a2ebbb03b90391c58f876587cbe7073dfb769d0612fb348e37518/pglast-7.2-cp313-cp313-win_amd64.whl", hash = "sha256:56443a3416f83c6eb587d3bc2715e1c2d35e2aa751957a07aa54c0600280ac07", size = 1050476 },
]

[[package]]
name = "pluggy"
version = "1.5.0"
source = { registry = "https://pypi.org/simple" }
sdist = { url = "https://files.pythonhosted.org/packages/96/2d/02d4312c973c6050a18b314a5ad0b3210edb65a906f868e31c111dede4a6/pluggy-1.5.0.tar.gz", hash = "sha256:2cffa88e94fdc978c4c574f15f9e59b7f4201d439195c3715ca9e2486f1d0cf1", size = 67955 }
wheels = [
    { url = "https://files.pythonhosted.org/packages/88/5f/e351af9a41f866ac3f1fac4ca0613908d9a41741cfcf2228f4ad853b697d/pluggy-1.5.0-py3-none-any.whl", hash = "sha256:44e1ad92c8ca002de6377e165f3e0f1be63266ab4d554740532335b9d75ea669", size = 20556 },
]

[[package]]
name = "postgres-mcp"
version = "0.1.0"
source = { editable = "." }
dependencies = [
    { name = "attrs" },
    { name = "humanize" },
    { name = "mcp", extra = ["cli"] },
    { name = "pglast" },
    { name = "psycopg", extra = ["binary"] },
<<<<<<< HEAD
]

[package.dev-dependencies]
dev = [
    { name = "pyright" },
=======
    { name = "psycopg-pool" },
>>>>>>> 64a11e2b
    { name = "pytest" },
    { name = "pytest-asyncio" },
    { name = "ruff" },
]

[package.metadata]
requires-dist = [
    { name = "attrs", specifier = ">=25.3.0" },
    { name = "humanize", specifier = ">=4.8.0" },
    { name = "mcp", extras = ["cli"], specifier = ">=1.5.0" },
    { name = "pglast", specifier = "==7.2.0" },
    { name = "psycopg", extras = ["binary"], specifier = ">=3.2.6" },
<<<<<<< HEAD
]

[package.metadata.requires-dev]
dev = [
    { name = "pyright", specifier = ">=1.1.398" },
    { name = "pytest", specifier = ">=8.3.5" },
    { name = "pytest-asyncio", specifier = ">=0.26.0" },
    { name = "ruff", specifier = ">=0.11.2" },
=======
    { name = "psycopg-pool", specifier = ">=3.2.6" },
    { name = "pytest", specifier = ">=8.3.4" },
    { name = "pytest-asyncio", specifier = ">=0.25.0" },
>>>>>>> 64a11e2b
]

[[package]]
name = "psycopg"
version = "3.2.6"
source = { registry = "https://pypi.org/simple" }
dependencies = [
    { name = "tzdata", marker = "sys_platform == 'win32'" },
]
sdist = { url = "https://files.pythonhosted.org/packages/67/97/eea08f74f1c6dd2a02ee81b4ebfe5b558beb468ebbd11031adbf58d31be0/psycopg-3.2.6.tar.gz", hash = "sha256:16fa094efa2698f260f2af74f3710f781e4a6f226efe9d1fd0c37f384639ed8a", size = 156322 }
wheels = [
    { url = "https://files.pythonhosted.org/packages/d7/7d/0ba52deff71f65df8ec8038adad86ba09368c945424a9bd8145d679a2c6a/psycopg-3.2.6-py3-none-any.whl", hash = "sha256:f3ff5488525890abb0566c429146add66b329e20d6d4835662b920cbbf90ac58", size = 199077 },
]

[package.optional-dependencies]
binary = [
    { name = "psycopg-binary", marker = "implementation_name != 'pypy'" },
]

[[package]]
name = "psycopg-binary"
version = "3.2.6"
source = { registry = "https://pypi.org/simple" }
wheels = [
    { url = "https://files.pythonhosted.org/packages/bf/32/3d06c478fd3070ac25a49c2e8ca46b6d76b0048fa9fa255b99ee32f32312/psycopg_binary-3.2.6-cp313-cp313-macosx_10_13_x86_64.whl", hash = "sha256:54af3fbf871baa2eb19df96fd7dc0cbd88e628a692063c3d1ab5cdd00aa04322", size = 3852672 },
    { url = "https://files.pythonhosted.org/packages/34/97/e581030e279500ede3096adb510f0e6071874b97cfc047a9a87b7d71fc77/psycopg_binary-3.2.6-cp313-cp313-macosx_11_0_arm64.whl", hash = "sha256:ad5da1e4636776c21eaeacdec42f25fa4612631a12f25cd9ab34ddf2c346ffb9", size = 3936562 },
    { url = "https://files.pythonhosted.org/packages/74/b6/6a8df4cb23c3d327403a83406c06c9140f311cb56c4e4d720ee7abf6fddc/psycopg_binary-3.2.6-cp313-cp313-manylinux_2_17_aarch64.manylinux2014_aarch64.whl", hash = "sha256:f7956b9ea56f79cd86eddcfbfc65ae2af1e4fe7932fa400755005d903c709370", size = 4499167 },
    { url = "https://files.pythonhosted.org/packages/e4/5b/950eafef61e5e0b8ddb5afc5b6b279756411aa4bf70a346a6f091ad679bb/psycopg_binary-3.2.6-cp313-cp313-manylinux_2_17_i686.manylinux2014_i686.whl", hash = "sha256:1e2efb763188008cf2914820dcb9fb23c10fe2be0d2c97ef0fac7cec28e281d8", size = 4311651 },
    { url = "https://files.pythonhosted.org/packages/72/b9/b366c49afc854c26b3053d4d35376046eea9aebdc48ded18ea249ea1f80c/psycopg_binary-3.2.6-cp313-cp313-manylinux_2_17_ppc64le.manylinux2014_ppc64le.whl", hash = "sha256:4b3aab3451679f1e7932270e950259ed48c3b79390022d3f660491c0e65e4838", size = 4547852 },
    { url = "https://files.pythonhosted.org/packages/ab/d4/0e047360e2ea387dc7171ca017ffcee5214a0762f74b9dd982035f2e52fb/psycopg_binary-3.2.6-cp313-cp313-manylinux_2_17_x86_64.manylinux2014_x86_64.whl", hash = "sha256:849a370ac4e125f55f2ad37f928e588291a67ccf91fa33d0b1e042bb3ee1f986", size = 4261725 },
    { url = "https://files.pythonhosted.org/packages/e3/ea/a1b969804250183900959ebe845d86be7fed2cbd9be58f64cd0fc24b2892/psycopg_binary-3.2.6-cp313-cp313-musllinux_1_2_aarch64.whl", hash = "sha256:566d4ace928419d91f1eb3227fc9ef7b41cf0ad22e93dd2c3368d693cf144408", size = 3850073 },
    { url = "https://files.pythonhosted.org/packages/e5/71/ec2907342f0675092b76aea74365b56f38d960c4c635984dcfe25d8178c8/psycopg_binary-3.2.6-cp313-cp313-musllinux_1_2_i686.whl", hash = "sha256:f1981f13b10de2f11cfa2f99a8738b35b3f0a0f3075861446894a8d3042430c0", size = 3320323 },
    { url = "https://files.pythonhosted.org/packages/d7/d7/0d2cb4b42f231e2efe8ea1799ce917973d47486212a2c4d33cd331e7ac28/psycopg_binary-3.2.6-cp313-cp313-musllinux_1_2_ppc64le.whl", hash = "sha256:36f598300b55b3c983ae8df06473ad27333d2fd9f3e2cfdb913b3a5aaa3a8bcf", size = 3402335 },
    { url = "https://files.pythonhosted.org/packages/66/92/7050c372f78e53eba14695cec6c3a91b2d9ca56feaf0bfe95fe90facf730/psycopg_binary-3.2.6-cp313-cp313-musllinux_1_2_x86_64.whl", hash = "sha256:0f4699fa5fe1fffb0d6b2d14b31fd8c29b7ea7375f89d5989f002aaf21728b21", size = 3440442 },
    { url = "https://files.pythonhosted.org/packages/5f/4c/bebcaf754189283b2f3d457822a3d9b233d08ff50973d8f1e8d51f4d35ed/psycopg_binary-3.2.6-cp313-cp313-win_amd64.whl", hash = "sha256:afe697b8b0071f497c5d4c0f41df9e038391534f5614f7fb3a8c1ca32d66e860", size = 2783465 },
]

[[package]]
name = "psycopg-pool"
version = "3.2.6"
source = { registry = "https://pypi.org/simple" }
dependencies = [
    { name = "typing-extensions" },
]
sdist = { url = "https://files.pythonhosted.org/packages/cf/13/1e7850bb2c69a63267c3dbf37387d3f71a00fd0e2fa55c5db14d64ba1af4/psycopg_pool-3.2.6.tar.gz", hash = "sha256:0f92a7817719517212fbfe2fd58b8c35c1850cdd2a80d36b581ba2085d9148e5", size = 29770 }
wheels = [
    { url = "https://files.pythonhosted.org/packages/47/fd/4feb52a55c1a4bd748f2acaed1903ab54a723c47f6d0242780f4d97104d4/psycopg_pool-3.2.6-py3-none-any.whl", hash = "sha256:5887318a9f6af906d041a0b1dc1c60f8f0dda8340c2572b74e10907b51ed5da7", size = 38252 },
]

[[package]]
name = "pydantic"
version = "2.10.6"
source = { registry = "https://pypi.org/simple" }
dependencies = [
    { name = "annotated-types" },
    { name = "pydantic-core" },
    { name = "typing-extensions" },
]
sdist = { url = "https://files.pythonhosted.org/packages/b7/ae/d5220c5c52b158b1de7ca89fc5edb72f304a70a4c540c84c8844bf4008de/pydantic-2.10.6.tar.gz", hash = "sha256:ca5daa827cce33de7a42be142548b0096bf05a7e7b365aebfa5f8eeec7128236", size = 761681 }
wheels = [
    { url = "https://files.pythonhosted.org/packages/f4/3c/8cc1cc84deffa6e25d2d0c688ebb80635dfdbf1dbea3e30c541c8cf4d860/pydantic-2.10.6-py3-none-any.whl", hash = "sha256:427d664bf0b8a2b34ff5dd0f5a18df00591adcee7198fbd71981054cef37b584", size = 431696 },
]

[[package]]
name = "pydantic-core"
version = "2.27.2"
source = { registry = "https://pypi.org/simple" }
dependencies = [
    { name = "typing-extensions" },
]
sdist = { url = "https://files.pythonhosted.org/packages/fc/01/f3e5ac5e7c25833db5eb555f7b7ab24cd6f8c322d3a3ad2d67a952dc0abc/pydantic_core-2.27.2.tar.gz", hash = "sha256:eb026e5a4c1fee05726072337ff51d1efb6f59090b7da90d30ea58625b1ffb39", size = 413443 }
wheels = [
    { url = "https://files.pythonhosted.org/packages/41/b1/9bc383f48f8002f99104e3acff6cba1231b29ef76cfa45d1506a5cad1f84/pydantic_core-2.27.2-cp313-cp313-macosx_10_12_x86_64.whl", hash = "sha256:7d14bd329640e63852364c306f4d23eb744e0f8193148d4044dd3dacdaacbd8b", size = 1892709 },
    { url = "https://files.pythonhosted.org/packages/10/6c/e62b8657b834f3eb2961b49ec8e301eb99946245e70bf42c8817350cbefc/pydantic_core-2.27.2-cp313-cp313-macosx_11_0_arm64.whl", hash = "sha256:82f91663004eb8ed30ff478d77c4d1179b3563df6cdb15c0817cd1cdaf34d154", size = 1811273 },
    { url = "https://files.pythonhosted.org/packages/ba/15/52cfe49c8c986e081b863b102d6b859d9defc63446b642ccbbb3742bf371/pydantic_core-2.27.2-cp313-cp313-manylinux_2_17_aarch64.manylinux2014_aarch64.whl", hash = "sha256:71b24c7d61131bb83df10cc7e687433609963a944ccf45190cfc21e0887b08c9", size = 1823027 },
    { url = "https://files.pythonhosted.org/packages/b1/1c/b6f402cfc18ec0024120602bdbcebc7bdd5b856528c013bd4d13865ca473/pydantic_core-2.27.2-cp313-cp313-manylinux_2_17_armv7l.manylinux2014_armv7l.whl", hash = "sha256:fa8e459d4954f608fa26116118bb67f56b93b209c39b008277ace29937453dc9", size = 1868888 },
    { url = "https://files.pythonhosted.org/packages/bd/7b/8cb75b66ac37bc2975a3b7de99f3c6f355fcc4d89820b61dffa8f1e81677/pydantic_core-2.27.2-cp313-cp313-manylinux_2_17_ppc64le.manylinux2014_ppc64le.whl", hash = "sha256:ce8918cbebc8da707ba805b7fd0b382816858728ae7fe19a942080c24e5b7cd1", size = 2037738 },
    { url = "https://files.pythonhosted.org/packages/c8/f1/786d8fe78970a06f61df22cba58e365ce304bf9b9f46cc71c8c424e0c334/pydantic_core-2.27.2-cp313-cp313-manylinux_2_17_s390x.manylinux2014_s390x.whl", hash = "sha256:eda3f5c2a021bbc5d976107bb302e0131351c2ba54343f8a496dc8783d3d3a6a", size = 2685138 },
    { url = "https://files.pythonhosted.org/packages/a6/74/d12b2cd841d8724dc8ffb13fc5cef86566a53ed358103150209ecd5d1999/pydantic_core-2.27.2-cp313-cp313-manylinux_2_17_x86_64.manylinux2014_x86_64.whl", hash = "sha256:bd8086fa684c4775c27f03f062cbb9eaa6e17f064307e86b21b9e0abc9c0f02e", size = 1997025 },
    { url = "https://files.pythonhosted.org/packages/a0/6e/940bcd631bc4d9a06c9539b51f070b66e8f370ed0933f392db6ff350d873/pydantic_core-2.27.2-cp313-cp313-manylinux_2_5_i686.manylinux1_i686.whl", hash = "sha256:8d9b3388db186ba0c099a6d20f0604a44eabdeef1777ddd94786cdae158729e4", size = 2004633 },
    { url = "https://files.pythonhosted.org/packages/50/cc/a46b34f1708d82498c227d5d80ce615b2dd502ddcfd8376fc14a36655af1/pydantic_core-2.27.2-cp313-cp313-musllinux_1_1_aarch64.whl", hash = "sha256:7a66efda2387de898c8f38c0cf7f14fca0b51a8ef0b24bfea5849f1b3c95af27", size = 1999404 },
    { url = "https://files.pythonhosted.org/packages/ca/2d/c365cfa930ed23bc58c41463bae347d1005537dc8db79e998af8ba28d35e/pydantic_core-2.27.2-cp313-cp313-musllinux_1_1_armv7l.whl", hash = "sha256:18a101c168e4e092ab40dbc2503bdc0f62010e95d292b27827871dc85450d7ee", size = 2130130 },
    { url = "https://files.pythonhosted.org/packages/f4/d7/eb64d015c350b7cdb371145b54d96c919d4db516817f31cd1c650cae3b21/pydantic_core-2.27.2-cp313-cp313-musllinux_1_1_x86_64.whl", hash = "sha256:ba5dd002f88b78a4215ed2f8ddbdf85e8513382820ba15ad5ad8955ce0ca19a1", size = 2157946 },
    { url = "https://files.pythonhosted.org/packages/a4/99/bddde3ddde76c03b65dfd5a66ab436c4e58ffc42927d4ff1198ffbf96f5f/pydantic_core-2.27.2-cp313-cp313-win32.whl", hash = "sha256:1ebaf1d0481914d004a573394f4be3a7616334be70261007e47c2a6fe7e50130", size = 1834387 },
    { url = "https://files.pythonhosted.org/packages/71/47/82b5e846e01b26ac6f1893d3c5f9f3a2eb6ba79be26eef0b759b4fe72946/pydantic_core-2.27.2-cp313-cp313-win_amd64.whl", hash = "sha256:953101387ecf2f5652883208769a79e48db18c6df442568a0b5ccd8c2723abee", size = 1990453 },
    { url = "https://files.pythonhosted.org/packages/51/b2/b2b50d5ecf21acf870190ae5d093602d95f66c9c31f9d5de6062eb329ad1/pydantic_core-2.27.2-cp313-cp313-win_arm64.whl", hash = "sha256:ac4dbfd1691affb8f48c2c13241a2e3b60ff23247cbcf981759c768b6633cf8b", size = 1885186 },
]

[[package]]
name = "pydantic-settings"
version = "2.8.1"
source = { registry = "https://pypi.org/simple" }
dependencies = [
    { name = "pydantic" },
    { name = "python-dotenv" },
]
sdist = { url = "https://files.pythonhosted.org/packages/88/82/c79424d7d8c29b994fb01d277da57b0a9b09cc03c3ff875f9bd8a86b2145/pydantic_settings-2.8.1.tar.gz", hash = "sha256:d5c663dfbe9db9d5e1c646b2e161da12f0d734d422ee56f567d0ea2cee4e8585", size = 83550 }
wheels = [
    { url = "https://files.pythonhosted.org/packages/0b/53/a64f03044927dc47aafe029c42a5b7aabc38dfb813475e0e1bf71c4a59d0/pydantic_settings-2.8.1-py3-none-any.whl", hash = "sha256:81942d5ac3d905f7f3ee1a70df5dfb62d5569c12f51a5a647defc1c3d9ee2e9c", size = 30839 },
]

[[package]]
name = "pygments"
version = "2.19.1"
source = { registry = "https://pypi.org/simple" }
sdist = { url = "https://files.pythonhosted.org/packages/7c/2d/c3338d48ea6cc0feb8446d8e6937e1408088a72a39937982cc6111d17f84/pygments-2.19.1.tar.gz", hash = "sha256:61c16d2a8576dc0649d9f39e089b5f02bcd27fba10d8fb4dcc28173f7a45151f", size = 4968581 }
wheels = [
    { url = "https://files.pythonhosted.org/packages/8a/0b/9fcc47d19c48b59121088dd6da2488a49d5f72dacf8262e2790a1d2c7d15/pygments-2.19.1-py3-none-any.whl", hash = "sha256:9ea1544ad55cecf4b8242fab6dd35a93bbce657034b0611ee383099054ab6d8c", size = 1225293 },
]

[[package]]
name = "pyright"
version = "1.1.398"
source = { registry = "https://pypi.org/simple" }
dependencies = [
    { name = "nodeenv" },
    { name = "typing-extensions" },
]
sdist = { url = "https://files.pythonhosted.org/packages/24/d6/48740f1d029e9fc4194880d1ad03dcf0ba3a8f802e0e166b8f63350b3584/pyright-1.1.398.tar.gz", hash = "sha256:357a13edd9be8082dc73be51190913e475fa41a6efb6ec0d4b7aab3bc11638d8", size = 3892675 }
wheels = [
    { url = "https://files.pythonhosted.org/packages/58/e0/5283593f61b3c525d6d7e94cfb6b3ded20b3df66e953acaf7bb4f23b3f6e/pyright-1.1.398-py3-none-any.whl", hash = "sha256:0a70bfd007d9ea7de1cf9740e1ad1a40a122592cfe22a3f6791b06162ad08753", size = 5780235 },
]

[[package]]
name = "pytest"
version = "8.3.5"
source = { registry = "https://pypi.org/simple" }
dependencies = [
    { name = "colorama", marker = "sys_platform == 'win32'" },
    { name = "iniconfig" },
    { name = "packaging" },
    { name = "pluggy" },
]
sdist = { url = "https://files.pythonhosted.org/packages/ae/3c/c9d525a414d506893f0cd8a8d0de7706446213181570cdbd766691164e40/pytest-8.3.5.tar.gz", hash = "sha256:f4efe70cc14e511565ac476b57c279e12a855b11f48f212af1080ef2263d3845", size = 1450891 }
wheels = [
    { url = "https://files.pythonhosted.org/packages/30/3d/64ad57c803f1fa1e963a7946b6e0fea4a70df53c1a7fed304586539c2bac/pytest-8.3.5-py3-none-any.whl", hash = "sha256:c69214aa47deac29fad6c2a4f590b9c4a9fdb16a403176fe154b79c0b4d4d820", size = 343634 },
]

[[package]]
name = "pytest-asyncio"
version = "0.26.0"
source = { registry = "https://pypi.org/simple" }
dependencies = [
    { name = "pytest" },
]
sdist = { url = "https://files.pythonhosted.org/packages/8e/c4/453c52c659521066969523e87d85d54139bbd17b78f09532fb8eb8cdb58e/pytest_asyncio-0.26.0.tar.gz", hash = "sha256:c4df2a697648241ff39e7f0e4a73050b03f123f760673956cf0d72a4990e312f", size = 54156 }
wheels = [
    { url = "https://files.pythonhosted.org/packages/20/7f/338843f449ace853647ace35870874f69a764d251872ed1b4de9f234822c/pytest_asyncio-0.26.0-py3-none-any.whl", hash = "sha256:7b51ed894f4fbea1340262bdae5135797ebbe21d8638978e35d31c6d19f72fb0", size = 19694 },
]

[[package]]
name = "python-dotenv"
version = "1.1.0"
source = { registry = "https://pypi.org/simple" }
sdist = { url = "https://files.pythonhosted.org/packages/88/2c/7bb1416c5620485aa793f2de31d3df393d3686aa8a8506d11e10e13c5baf/python_dotenv-1.1.0.tar.gz", hash = "sha256:41f90bc6f5f177fb41f53e87666db362025010eb28f60a01c9143bfa33a2b2d5", size = 39920 }
wheels = [
    { url = "https://files.pythonhosted.org/packages/1e/18/98a99ad95133c6a6e2005fe89faedf294a748bd5dc803008059409ac9b1e/python_dotenv-1.1.0-py3-none-any.whl", hash = "sha256:d7c01d9e2293916c18baf562d95698754b0dbbb5e74d457c45d4f6561fb9d55d", size = 20256 },
]

[[package]]
name = "rich"
version = "13.9.4"
source = { registry = "https://pypi.org/simple" }
dependencies = [
    { name = "markdown-it-py" },
    { name = "pygments" },
]
sdist = { url = "https://files.pythonhosted.org/packages/ab/3a/0316b28d0761c6734d6bc14e770d85506c986c85ffb239e688eeaab2c2bc/rich-13.9.4.tar.gz", hash = "sha256:439594978a49a09530cff7ebc4b5c7103ef57baf48d5ea3184f21d9a2befa098", size = 223149 }
wheels = [
    { url = "https://files.pythonhosted.org/packages/19/71/39c7c0d87f8d4e6c020a393182060eaefeeae6c01dab6a84ec346f2567df/rich-13.9.4-py3-none-any.whl", hash = "sha256:6049d5e6ec054bf2779ab3358186963bac2ea89175919d699e378b99738c2a90", size = 242424 },
]

[[package]]
name = "ruff"
version = "0.11.2"
source = { registry = "https://pypi.org/simple" }
sdist = { url = "https://files.pythonhosted.org/packages/90/61/fb87430f040e4e577e784e325351186976516faef17d6fcd921fe28edfd7/ruff-0.11.2.tar.gz", hash = "sha256:ec47591497d5a1050175bdf4e1a4e6272cddff7da88a2ad595e1e326041d8d94", size = 3857511 }
wheels = [
    { url = "https://files.pythonhosted.org/packages/62/99/102578506f0f5fa29fd7e0df0a273864f79af044757aef73d1cae0afe6ad/ruff-0.11.2-py3-none-linux_armv6l.whl", hash = "sha256:c69e20ea49e973f3afec2c06376eb56045709f0212615c1adb0eda35e8a4e477", size = 10113146 },
    { url = "https://files.pythonhosted.org/packages/74/ad/5cd4ba58ab602a579997a8494b96f10f316e874d7c435bcc1a92e6da1b12/ruff-0.11.2-py3-none-macosx_10_12_x86_64.whl", hash = "sha256:2c5424cc1c4eb1d8ecabe6d4f1b70470b4f24a0c0171356290b1953ad8f0e272", size = 10867092 },
    { url = "https://files.pythonhosted.org/packages/fc/3e/d3f13619e1d152c7b600a38c1a035e833e794c6625c9a6cea6f63dbf3af4/ruff-0.11.2-py3-none-macosx_11_0_arm64.whl", hash = "sha256:ecf20854cc73f42171eedb66f006a43d0a21bfb98a2523a809931cda569552d9", size = 10224082 },
    { url = "https://files.pythonhosted.org/packages/90/06/f77b3d790d24a93f38e3806216f263974909888fd1e826717c3ec956bbcd/ruff-0.11.2-py3-none-manylinux_2_17_aarch64.manylinux2014_aarch64.whl", hash = "sha256:0c543bf65d5d27240321604cee0633a70c6c25c9a2f2492efa9f6d4b8e4199bb", size = 10394818 },
    { url = "https://files.pythonhosted.org/packages/99/7f/78aa431d3ddebfc2418cd95b786642557ba8b3cb578c075239da9ce97ff9/ruff-0.11.2-py3-none-manylinux_2_17_armv7l.manylinux2014_armv7l.whl", hash = "sha256:20967168cc21195db5830b9224be0e964cc9c8ecf3b5a9e3ce19876e8d3a96e3", size = 9952251 },
    { url = "https://files.pythonhosted.org/packages/30/3e/f11186d1ddfaca438c3bbff73c6a2fdb5b60e6450cc466129c694b0ab7a2/ruff-0.11.2-py3-none-manylinux_2_17_i686.manylinux2014_i686.whl", hash = "sha256:955a9ce63483999d9f0b8f0b4a3ad669e53484232853054cc8b9d51ab4c5de74", size = 11563566 },
    { url = "https://files.pythonhosted.org/packages/22/6c/6ca91befbc0a6539ee133d9a9ce60b1a354db12c3c5d11cfdbf77140f851/ruff-0.11.2-py3-none-manylinux_2_17_ppc64.manylinux2014_ppc64.whl", hash = "sha256:86b3a27c38b8fce73bcd262b0de32e9a6801b76d52cdb3ae4c914515f0cef608", size = 12208721 },
    { url = "https://files.pythonhosted.org/packages/19/b0/24516a3b850d55b17c03fc399b681c6a549d06ce665915721dc5d6458a5c/ruff-0.11.2-py3-none-manylinux_2_17_ppc64le.manylinux2014_ppc64le.whl", hash = "sha256:a3b66a03b248c9fcd9d64d445bafdf1589326bee6fc5c8e92d7562e58883e30f", size = 11662274 },
    { url = "https://files.pythonhosted.org/packages/d7/65/76be06d28ecb7c6070280cef2bcb20c98fbf99ff60b1c57d2fb9b8771348/ruff-0.11.2-py3-none-manylinux_2_17_s390x.manylinux2014_s390x.whl", hash = "sha256:0397c2672db015be5aa3d4dac54c69aa012429097ff219392c018e21f5085147", size = 13792284 },
    { url = "https://files.pythonhosted.org/packages/ce/d2/4ceed7147e05852876f3b5f3fdc23f878ce2b7e0b90dd6e698bda3d20787/ruff-0.11.2-py3-none-manylinux_2_17_x86_64.manylinux2014_x86_64.whl", hash = "sha256:869bcf3f9abf6457fbe39b5a37333aa4eecc52a3b99c98827ccc371a8e5b6f1b", size = 11327861 },
    { url = "https://files.pythonhosted.org/packages/c4/78/4935ecba13706fd60ebe0e3dc50371f2bdc3d9bc80e68adc32ff93914534/ruff-0.11.2-py3-none-musllinux_1_2_aarch64.whl", hash = "sha256:2a2b50ca35457ba785cd8c93ebbe529467594087b527a08d487cf0ee7b3087e9", size = 10276560 },
    { url = "https://files.pythonhosted.org/packages/81/7f/1b2435c3f5245d410bb5dc80f13ec796454c21fbda12b77d7588d5cf4e29/ruff-0.11.2-py3-none-musllinux_1_2_armv7l.whl", hash = "sha256:7c69c74bf53ddcfbc22e6eb2f31211df7f65054bfc1f72288fc71e5f82db3eab", size = 9945091 },
    { url = "https://files.pythonhosted.org/packages/39/c4/692284c07e6bf2b31d82bb8c32f8840f9d0627d92983edaac991a2b66c0a/ruff-0.11.2-py3-none-musllinux_1_2_i686.whl", hash = "sha256:6e8fb75e14560f7cf53b15bbc55baf5ecbe373dd5f3aab96ff7aa7777edd7630", size = 10977133 },
    { url = "https://files.pythonhosted.org/packages/94/cf/8ab81cb7dd7a3b0a3960c2769825038f3adcd75faf46dd6376086df8b128/ruff-0.11.2-py3-none-musllinux_1_2_x86_64.whl", hash = "sha256:842a472d7b4d6f5924e9297aa38149e5dcb1e628773b70e6387ae2c97a63c58f", size = 11378514 },
    { url = "https://files.pythonhosted.org/packages/d9/3a/a647fa4f316482dacf2fd68e8a386327a33d6eabd8eb2f9a0c3d291ec549/ruff-0.11.2-py3-none-win32.whl", hash = "sha256:aca01ccd0eb5eb7156b324cfaa088586f06a86d9e5314b0eb330cb48415097cc", size = 10319835 },
    { url = "https://files.pythonhosted.org/packages/86/54/3c12d3af58012a5e2cd7ebdbe9983f4834af3f8cbea0e8a8c74fa1e23b2b/ruff-0.11.2-py3-none-win_amd64.whl", hash = "sha256:3170150172a8f994136c0c66f494edf199a0bbea7a409f649e4bc8f4d7084080", size = 11373713 },
    { url = "https://files.pythonhosted.org/packages/d6/d4/dd813703af8a1e2ac33bf3feb27e8a5ad514c9f219df80c64d69807e7f71/ruff-0.11.2-py3-none-win_arm64.whl", hash = "sha256:52933095158ff328f4c77af3d74f0379e34fd52f175144cefc1b192e7ccd32b4", size = 10441990 },
]

[[package]]
name = "setuptools"
version = "78.1.0"
source = { registry = "https://pypi.org/simple" }
sdist = { url = "https://files.pythonhosted.org/packages/a9/5a/0db4da3bc908df06e5efae42b44e75c81dd52716e10192ff36d0c1c8e379/setuptools-78.1.0.tar.gz", hash = "sha256:18fd474d4a82a5f83dac888df697af65afa82dec7323d09c3e37d1f14288da54", size = 1367827 }
wheels = [
    { url = "https://files.pythonhosted.org/packages/54/21/f43f0a1fa8b06b32812e0975981f4677d28e0f3271601dc88ac5a5b83220/setuptools-78.1.0-py3-none-any.whl", hash = "sha256:3e386e96793c8702ae83d17b853fb93d3e09ef82ec62722e61da5cd22376dcd8", size = 1256108 },
]

[[package]]
name = "shellingham"
version = "1.5.4"
source = { registry = "https://pypi.org/simple" }
sdist = { url = "https://files.pythonhosted.org/packages/58/15/8b3609fd3830ef7b27b655beb4b4e9c62313a4e8da8c676e142cc210d58e/shellingham-1.5.4.tar.gz", hash = "sha256:8dbca0739d487e5bd35ab3ca4b36e11c4078f3a234bfce294b0a0291363404de", size = 10310 }
wheels = [
    { url = "https://files.pythonhosted.org/packages/e0/f9/0595336914c5619e5f28a1fb793285925a8cd4b432c9da0a987836c7f822/shellingham-1.5.4-py2.py3-none-any.whl", hash = "sha256:7ecfff8f2fd72616f7481040475a65b2bf8af90a56c89140852d1120324e8686", size = 9755 },
]

[[package]]
name = "sniffio"
version = "1.3.1"
source = { registry = "https://pypi.org/simple" }
sdist = { url = "https://files.pythonhosted.org/packages/a2/87/a6771e1546d97e7e041b6ae58d80074f81b7d5121207425c964ddf5cfdbd/sniffio-1.3.1.tar.gz", hash = "sha256:f4324edc670a0f49750a81b895f35c3adb843cca46f0530f79fc1babb23789dc", size = 20372 }
wheels = [
    { url = "https://files.pythonhosted.org/packages/e9/44/75a9c9421471a6c4805dbf2356f7c181a29c1879239abab1ea2cc8f38b40/sniffio-1.3.1-py3-none-any.whl", hash = "sha256:2f6da418d1f1e0fddd844478f41680e794e6051915791a034ff65e5f100525a2", size = 10235 },
]

[[package]]
name = "sse-starlette"
version = "2.2.1"
source = { registry = "https://pypi.org/simple" }
dependencies = [
    { name = "anyio" },
    { name = "starlette" },
]
sdist = { url = "https://files.pythonhosted.org/packages/71/a4/80d2a11af59fe75b48230846989e93979c892d3a20016b42bb44edb9e398/sse_starlette-2.2.1.tar.gz", hash = "sha256:54470d5f19274aeed6b2d473430b08b4b379ea851d953b11d7f1c4a2c118b419", size = 17376 }
wheels = [
    { url = "https://files.pythonhosted.org/packages/d9/e0/5b8bd393f27f4a62461c5cf2479c75a2cc2ffa330976f9f00f5f6e4f50eb/sse_starlette-2.2.1-py3-none-any.whl", hash = "sha256:6410a3d3ba0c89e7675d4c273a301d64649c03a5ef1ca101f10b47f895fd0e99", size = 10120 },
]

[[package]]
name = "starlette"
version = "0.46.1"
source = { registry = "https://pypi.org/simple" }
dependencies = [
    { name = "anyio" },
]
sdist = { url = "https://files.pythonhosted.org/packages/04/1b/52b27f2e13ceedc79a908e29eac426a63465a1a01248e5f24aa36a62aeb3/starlette-0.46.1.tar.gz", hash = "sha256:3c88d58ee4bd1bb807c0d1acb381838afc7752f9ddaec81bbe4383611d833230", size = 2580102 }
wheels = [
    { url = "https://files.pythonhosted.org/packages/a0/4b/528ccf7a982216885a1ff4908e886b8fb5f19862d1962f56a3fce2435a70/starlette-0.46.1-py3-none-any.whl", hash = "sha256:77c74ed9d2720138b25875133f3a2dae6d854af2ec37dceb56aef370c1d8a227", size = 71995 },
]

[[package]]
name = "typer"
version = "0.15.2"
source = { registry = "https://pypi.org/simple" }
dependencies = [
    { name = "click" },
    { name = "rich" },
    { name = "shellingham" },
    { name = "typing-extensions" },
]
sdist = { url = "https://files.pythonhosted.org/packages/8b/6f/3991f0f1c7fcb2df31aef28e0594d8d54b05393a0e4e34c65e475c2a5d41/typer-0.15.2.tar.gz", hash = "sha256:ab2fab47533a813c49fe1f16b1a370fd5819099c00b119e0633df65f22144ba5", size = 100711 }
wheels = [
    { url = "https://files.pythonhosted.org/packages/7f/fc/5b29fea8cee020515ca82cc68e3b8e1e34bb19a3535ad854cac9257b414c/typer-0.15.2-py3-none-any.whl", hash = "sha256:46a499c6107d645a9c13f7ee46c5d5096cae6f5fc57dd11eccbbb9ae3e44ddfc", size = 45061 },
]

[[package]]
name = "typing-extensions"
version = "4.12.2"
source = { registry = "https://pypi.org/simple" }
sdist = { url = "https://files.pythonhosted.org/packages/df/db/f35a00659bc03fec321ba8bce9420de607a1d37f8342eee1863174c69557/typing_extensions-4.12.2.tar.gz", hash = "sha256:1a7ead55c7e559dd4dee8856e3a88b41225abfe1ce8df57b7c13915fe121ffb8", size = 85321 }
wheels = [
    { url = "https://files.pythonhosted.org/packages/26/9f/ad63fc0248c5379346306f8668cda6e2e2e9c95e01216d2b8ffd9ff037d0/typing_extensions-4.12.2-py3-none-any.whl", hash = "sha256:04e5ca0351e0f3f85c6853954072df659d0d13fac324d0072316b67d7794700d", size = 37438 },
]

[[package]]
name = "tzdata"
version = "2025.2"
source = { registry = "https://pypi.org/simple" }
sdist = { url = "https://files.pythonhosted.org/packages/95/32/1a225d6164441be760d75c2c42e2780dc0873fe382da3e98a2e1e48361e5/tzdata-2025.2.tar.gz", hash = "sha256:b60a638fcc0daffadf82fe0f57e53d06bdec2f36c4df66280ae79bce6bd6f2b9", size = 196380 }
wheels = [
    { url = "https://files.pythonhosted.org/packages/5c/23/c7abc0ca0a1526a0774eca151daeb8de62ec457e77262b66b359c3c7679e/tzdata-2025.2-py2.py3-none-any.whl", hash = "sha256:1a403fada01ff9221ca8044d701868fa132215d84beb92242d9acd2147f667a8", size = 347839 },
]

[[package]]
name = "uvicorn"
version = "0.34.0"
source = { registry = "https://pypi.org/simple" }
dependencies = [
    { name = "click" },
    { name = "h11" },
]
sdist = { url = "https://files.pythonhosted.org/packages/4b/4d/938bd85e5bf2edeec766267a5015ad969730bb91e31b44021dfe8b22df6c/uvicorn-0.34.0.tar.gz", hash = "sha256:404051050cd7e905de2c9a7e61790943440b3416f49cb409f965d9dcd0fa73e9", size = 76568 }
wheels = [
    { url = "https://files.pythonhosted.org/packages/61/14/33a3a1352cfa71812a3a21e8c9bfb83f60b0011f5e36f2b1399d51928209/uvicorn-0.34.0-py3-none-any.whl", hash = "sha256:023dc038422502fa28a09c7a30bf2b6991512da7dcdb8fd35fe57cfc154126f4", size = 62315 },
]<|MERGE_RESOLUTION|>--- conflicted
+++ resolved
@@ -240,15 +240,7 @@
     { name = "mcp", extra = ["cli"] },
     { name = "pglast" },
     { name = "psycopg", extra = ["binary"] },
-<<<<<<< HEAD
-]
-
-[package.dev-dependencies]
-dev = [
-    { name = "pyright" },
-=======
     { name = "psycopg-pool" },
->>>>>>> 64a11e2b
     { name = "pytest" },
     { name = "pytest-asyncio" },
     { name = "ruff" },
@@ -261,20 +253,9 @@
     { name = "mcp", extras = ["cli"], specifier = ">=1.5.0" },
     { name = "pglast", specifier = "==7.2.0" },
     { name = "psycopg", extras = ["binary"], specifier = ">=3.2.6" },
-<<<<<<< HEAD
-]
-
-[package.metadata.requires-dev]
-dev = [
-    { name = "pyright", specifier = ">=1.1.398" },
-    { name = "pytest", specifier = ">=8.3.5" },
-    { name = "pytest-asyncio", specifier = ">=0.26.0" },
-    { name = "ruff", specifier = ">=0.11.2" },
-=======
     { name = "psycopg-pool", specifier = ">=3.2.6" },
     { name = "pytest", specifier = ">=8.3.4" },
     { name = "pytest-asyncio", specifier = ">=0.25.0" },
->>>>>>> 64a11e2b
 ]
 
 [[package]]
